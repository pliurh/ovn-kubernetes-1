package ovn

import (
	"context"
	"net"

	"github.com/urfave/cli/v2"

	"github.com/ovn-org/ovn-kubernetes/go-controller/pkg/config"
	ovntest "github.com/ovn-org/ovn-kubernetes/go-controller/pkg/testing"

	v1 "k8s.io/api/core/v1"
	metav1 "k8s.io/apimachinery/pkg/apis/meta/v1"
	"k8s.io/apimachinery/pkg/types"

	"github.com/onsi/ginkgo"
	"github.com/onsi/gomega"
)

func newNamespaceMeta(namespace string, additionalLabels map[string]string) metav1.ObjectMeta {
	labels := map[string]string{
		"name": namespace,
	}
	for k, v := range additionalLabels {
		labels[k] = v
	}
	return metav1.ObjectMeta{
		UID:         types.UID(namespace),
		Name:        namespace,
		Labels:      labels,
		Annotations: map[string]string{},
	}
}

func newNamespaceWithLabels(namespace string, additionalLabels map[string]string) *v1.Namespace {
	return &v1.Namespace{
		ObjectMeta: newNamespaceMeta(namespace, additionalLabels),
		Spec:       v1.NamespaceSpec{},
		Status:     v1.NamespaceStatus{},
	}
}

func newNamespace(namespace string) *v1.Namespace {
	return &v1.Namespace{
		ObjectMeta: newNamespaceMeta(namespace, nil),
		Spec:       v1.NamespaceSpec{},
		Status:     v1.NamespaceStatus{},
	}
}

var _ = ginkgo.Describe("OVN Namespace Operations", func() {
	const (
		namespaceName = "namespace1"
	)
	var (
		app     *cli.App
		fakeOvn *FakeOVN
	)

	ginkgo.BeforeEach(func() {
		// Restore global default values before each testcase
		config.PrepareTestConfig()

		app = cli.NewApp()
		app.Name = "test"
		app.Flags = config.Flags

		fakeOvn = NewFakeOVN(ovntest.NewFakeExec())
	})

	ginkgo.AfterEach(func() {
		fakeOvn.shutdown()
	})

	ginkgo.Context("on startup", func() {

		ginkgo.It("reconciles an existing namespace with pods", func() {
			app.Action = func(ctx *cli.Context) error {
				namespaceT := *newNamespace(namespaceName)
				tP := newTPod(
					"node1",
					"10.128.1.0/24",
					"10.128.1.2",
					"10.128.1.1",
					"myPod",
					"10.128.1.3",
					"11:22:33:44:55:66",
					namespaceT.Name,
				)

				fakeOvn.start(ctx,
					&v1.NamespaceList{
						Items: []v1.Namespace{
							namespaceT,
						},
					},
					&v1.PodList{
						Items: []v1.Pod{
							*newPod(namespaceT.Name, tP.podName, tP.nodeName, tP.podIP),
						},
					},
				)
				podMAC := ovntest.MustParseMAC(tP.podMAC)
				podIPNets := []*net.IPNet{ovntest.MustParseIPNet(tP.podIP + "/24")}
				fakeOvn.controller.logicalPortCache.add(tP.nodeName, tP.portName, fakeUUID, podMAC, podIPNets)
				fakeOvn.controller.WatchNamespaces()

				_, err := fakeOvn.fakeClient.KubeClient.CoreV1().Namespaces().Get(context.TODO(), namespaceT.Name, metav1.GetOptions{})
				gomega.Expect(err).NotTo(gomega.HaveOccurred())

				fakeOvn.asf.ExpectAddressSetWithIPs(namespaceName, []string{tP.podIP})

				return nil
			}

			err := app.Run([]string{app.Name})
			gomega.Expect(err).NotTo(gomega.HaveOccurred())
		})

		ginkgo.It("creates an empty address set for the namespace without pods", func() {
			app.Action = func(ctx *cli.Context) error {
				fakeOvn.start(ctx, &v1.NamespaceList{
					Items: []v1.Namespace{
						*newNamespace("namespace1"),
					},
				})
				fakeOvn.controller.WatchNamespaces()

				_, err := fakeOvn.fakeClient.KubeClient.CoreV1().Namespaces().Get(context.TODO(), namespaceName, metav1.GetOptions{})
				gomega.Expect(err).NotTo(gomega.HaveOccurred())

				fakeOvn.asf.ExpectEmptyAddressSet(namespaceName)

				return nil
			}

			err := app.Run([]string{app.Name})
			gomega.Expect(err).NotTo(gomega.HaveOccurred())
		})
	})

	ginkgo.Context("during execution", func() {
		ginkgo.It("deletes an empty namespace's resources", func() {
			app.Action = func(ctx *cli.Context) error {
				fakeOvn.start(ctx, &v1.NamespaceList{
					Items: []v1.Namespace{
						*newNamespace(namespaceName),
					},
				})
				fakeOvn.controller.WatchNamespaces()
				fakeOvn.asf.ExpectEmptyAddressSet(namespaceName)

				err := fakeOvn.fakeClient.KubeClient.CoreV1().Namespaces().Delete(context.TODO(), namespaceName, *metav1.NewDeleteOptions(1))
<<<<<<< HEAD
				Expect(err).NotTo(HaveOccurred())
=======
				gomega.Expect(err).NotTo(gomega.HaveOccurred())
>>>>>>> b0f2616b
				fakeOvn.asf.EventuallyExpectNoAddressSet(namespaceName)
				return nil
			}

			err := app.Run([]string{app.Name})
			gomega.Expect(err).NotTo(gomega.HaveOccurred())
		})
	})
})<|MERGE_RESOLUTION|>--- conflicted
+++ resolved
@@ -151,11 +151,7 @@
 				fakeOvn.asf.ExpectEmptyAddressSet(namespaceName)
 
 				err := fakeOvn.fakeClient.KubeClient.CoreV1().Namespaces().Delete(context.TODO(), namespaceName, *metav1.NewDeleteOptions(1))
-<<<<<<< HEAD
-				Expect(err).NotTo(HaveOccurred())
-=======
 				gomega.Expect(err).NotTo(gomega.HaveOccurred())
->>>>>>> b0f2616b
 				fakeOvn.asf.EventuallyExpectNoAddressSet(namespaceName)
 				return nil
 			}
