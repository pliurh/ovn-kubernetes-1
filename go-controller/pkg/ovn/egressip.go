--- conflicted
+++ resolved
@@ -2045,8 +2045,6 @@
 	egressStatuses map[egressipv1.EgressIPStatusItem]string
 	// list of other egressIP object names that also match this pod but are on standby
 	standbyEgressIPNames sets.String
-<<<<<<< HEAD
-=======
 }
 
 // Clone deep-copies and returns the copied podAssignmentState
@@ -2060,7 +2058,6 @@
 		clone.egressStatuses[k] = v
 	}
 	return clone
->>>>>>> 69241a16
 }
 
 type allocator struct {
