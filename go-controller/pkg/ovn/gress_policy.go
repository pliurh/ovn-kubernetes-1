package ovn

import (
	"fmt"
	"sort"
	"strconv"
	"strings"
	"sync"

	corev1 "k8s.io/api/core/v1"
	knet "k8s.io/api/networking/v1"
	utilnet "k8s.io/utils/net"

	libovsdbops "github.com/ovn-org/ovn-kubernetes/go-controller/pkg/libovsdb/ops"
	libovsdbutil "github.com/ovn-org/ovn-kubernetes/go-controller/pkg/libovsdb/util"
	"github.com/ovn-org/ovn-kubernetes/go-controller/pkg/nbdb"
	addressset "github.com/ovn-org/ovn-kubernetes/go-controller/pkg/ovn/address_set"
	"github.com/ovn-org/ovn-kubernetes/go-controller/pkg/types"
	"github.com/ovn-org/ovn-kubernetes/go-controller/pkg/util"
<<<<<<< HEAD

	v1 "k8s.io/api/core/v1"
	knet "k8s.io/api/networking/v1"
	utilnet "k8s.io/utils/net"
=======
>>>>>>> 40242981
)

const (
	// emptyIdx is used to create ACL for gressPolicy that doesn't have ipBlocks
	emptyIdx = -1
)

type gressPolicy struct {
	controllerName  string
	policyNamespace string
	policyName      string
	policyType      knet.PolicyType
	aclPipeline     libovsdbutil.ACLPipelineType
	idx             int

	// peerVxAddressSets include PodSelectorAddressSet names, and address sets for selected namespaces
	// peerV4AddressSets has Address sets for all namespaces and pod selectors for IPv4
	peerV4AddressSets *sync.Map
	// peerV6AddressSets has Address sets for all namespaces and pod selectors for IPv6
	peerV6AddressSets *sync.Map
	// if gressPolicy has at least 1 rule with selector, set this field to true.
	// This is required to distinguish gress that doesn't have any peerAddressSets added yet
	// (e.g. because there are no namespaces matching label selector) and should allow nothing,
	// from empty gress, which should allow all.
	hasPeerSelector bool

	// portPolicies represents all the ports to which traffic is allowed for
	// the rule in question.
	portPolicies []*libovsdbutil.NetworkPolicyPort

	ipBlocks []*knet.IPBlock

	// set to true for stateless network policies (stateless acls), otherwise set to false
	isNetPolStateless bool

	// supported IP mode
	ipv4Mode bool
	ipv6Mode bool
}

func newGressPolicy(policyType knet.PolicyType, idx int, namespace, name, controllerName string, isNetPolStateless bool, netInfo util.NetInfo) *gressPolicy {
	ipv4Mode, ipv6Mode := netInfo.IPMode()
	return &gressPolicy{
		controllerName:    controllerName,
		policyNamespace:   namespace,
		policyName:        name,
		policyType:        policyType,
		aclPipeline:       libovsdbutil.PolicyTypeToAclPipeline(policyType),
		idx:               idx,
		peerV4AddressSets: &sync.Map{},
		peerV6AddressSets: &sync.Map{},
		portPolicies:      make([]*libovsdbutil.NetworkPolicyPort, 0),
		isNetPolStateless: isNetPolStateless,
		ipv4Mode:          ipv4Mode,
		ipv6Mode:          ipv6Mode,
	}
}

type sortableSlice []string

func (s sortableSlice) Len() int           { return len(s) }
func (s sortableSlice) Less(i, j int) bool { return s[i] < s[j] }
func (s sortableSlice) Swap(i, j int)      { s[i], s[j] = s[j], s[i] }

func syncMapToSortedList(m *sync.Map) []string {
	result := sortableSlice{}
	m.Range(func(key, _ interface{}) bool {
		result = append(result, key.(string))
		return true
	})
	sort.Sort(result)
	return result
}

func (gp *gressPolicy) addPeerAddressSets(asHashNameV4, asHashNameV6 string) {
	if gp.ipv4Mode && asHashNameV4 != "" {
		gp.peerV4AddressSets.Store("$"+asHashNameV4, true)
	}
	if gp.ipv6Mode && asHashNameV6 != "" {
		gp.peerV6AddressSets.Store("$"+asHashNameV6, true)
	}
}

// If the port is not specified, it implies all ports for that protocol
func (gp *gressPolicy) addPortPolicy(portJSON *knet.NetworkPolicyPort) {
	var pp *libovsdbutil.NetworkPolicyPort
<<<<<<< HEAD
	protocol := v1.ProtocolTCP
=======
	protocol := corev1.ProtocolTCP
>>>>>>> 40242981
	if portJSON.Protocol != nil {
		protocol = *portJSON.Protocol
	}
	if portJSON.Port != nil && portJSON.EndPort != nil {
		pp = libovsdbutil.GetNetworkPolicyPort(protocol, portJSON.Port.IntVal, *portJSON.EndPort)
	} else if portJSON.Port != nil {
		pp = libovsdbutil.GetNetworkPolicyPort(protocol, portJSON.Port.IntVal, 0)
	} else {
		pp = libovsdbutil.GetNetworkPolicyPort(protocol, 0, 0)
	}
	gp.portPolicies = append(gp.portPolicies, pp)
}

func (gp *gressPolicy) addIPBlock(ipblockJSON *knet.IPBlock) {
	gp.ipBlocks = append(gp.ipBlocks, ipblockJSON)
}

// getL3MatchFromAddressSet may return empty string, which means that there are no address sets selected for giver
// gressPolicy at the time, and acl should not be created.
func (gp *gressPolicy) getL3MatchFromAddressSet() string {
	v4AddressSets := syncMapToSortedList(gp.peerV4AddressSets)
	v6AddressSets := syncMapToSortedList(gp.peerV6AddressSets)

	// We sort address slice,
	// Hence we'll be constructing the sorted address set string here
	var direction, v4Match, v6Match, match string
	if gp.policyType == knet.PolicyTypeIngress {
		direction = "src"
	} else {
		direction = "dst"
	}

	//  At this point there will be address sets in one or both of them.
	//  Contents in both address sets mean dual stack, else one will be empty because we will only populate
	//  entries for enabled stacks
	if gp.ipv4Mode && len(v4AddressSets) > 0 {
		v4AddressSetStr := strings.Join(v4AddressSets, ", ")
		v4Match = fmt.Sprintf("%s.%s == {%s}", "ip4", direction, v4AddressSetStr)
		match = v4Match
	}
	if gp.ipv6Mode && len(v6AddressSets) > 0 {
		v6AddressSetStr := strings.Join(v6AddressSets, ", ")
		v6Match = fmt.Sprintf("%s.%s == {%s}", "ip6", direction, v6AddressSetStr)
		match = v6Match
	}
	// if at least one match is empty in dualstack mode, the non-empty one will be assigned to match
	if gp.ipv4Mode && gp.ipv6Mode && v4Match != "" && v6Match != "" {
		match = fmt.Sprintf("(%s || %s)", v4Match, v6Match)
	}
	return match
}

func (gp *gressPolicy) allIPsMatch() string {
	switch {
	case gp.ipv4Mode && gp.ipv6Mode:
		return "(ip4 || ip6)"
	case gp.ipv6Mode:
		return "ip6"
	default:
		return "ip4"
	}
}

func (gp *gressPolicy) getMatchFromIPBlock(lportMatch, l4Match string) []string {
	var direction string
	if gp.policyType == knet.PolicyTypeIngress {
		direction = "src"
	} else {
		direction = "dst"
	}
	var matchStrings []string
	var matchStr, ipVersion string
	for _, ipBlock := range gp.ipBlocks {
		if utilnet.IsIPv6CIDRString(ipBlock.CIDR) {
			ipVersion = "ip6"
		} else {
			ipVersion = "ip4"
		}
		if len(ipBlock.Except) == 0 {
			matchStr = fmt.Sprintf("%s.%s == %s", ipVersion, direction, ipBlock.CIDR)
		} else {
			matchStr = fmt.Sprintf("%s.%s == %s && %s.%s != {%s}", ipVersion, direction, ipBlock.CIDR,
				ipVersion, direction, strings.Join(ipBlock.Except, ", "))
		}
		if l4Match == libovsdbutil.UnspecifiedL4Match {
			matchStr = fmt.Sprintf("%s && %s", matchStr, lportMatch)
		} else {
			matchStr = fmt.Sprintf("%s && %s && %s", matchStr, l4Match, lportMatch)
		}
		matchStrings = append(matchStrings, matchStr)
	}
	return matchStrings
}

// addNamespaceAddressSet adds a namespace address set to the gress policy.
// If the address set is not found in the db, return error.
// If the address set is already added for this policy, return false, otherwise returns true.
// This function is safe for concurrent use, doesn't require additional synchronization
func (gp *gressPolicy) addNamespaceAddressSet(name string, asf addressset.AddressSetFactory) (bool, error) {
	dbIDs := getNamespaceAddrSetDbIDs(name, gp.controllerName)
	as, err := asf.GetAddressSet(dbIDs)
	if err != nil {
		return false, fmt.Errorf("cannot add peer namespace %s: failed to get address set: %v", name, err)
	}
	v4HashName, v6HashName := as.GetASHashNames()
	v4HashName = "$" + v4HashName
	v6HashName = "$" + v6HashName

	v4NoUpdate := true
	v6NoUpdate := true
	// only update vXNoUpdate if value was stored and not loaded
	if gp.ipv4Mode {
		_, v4NoUpdate = gp.peerV4AddressSets.LoadOrStore(v4HashName, true)
	}
	if gp.ipv6Mode {
		_, v6NoUpdate = gp.peerV6AddressSets.LoadOrStore(v6HashName, true)
	}
	if v4NoUpdate && v6NoUpdate {
		// no changes were applied, return false
		return false, nil
	}
	return true, nil
}

// delNamespaceAddressSet removes a namespace address set from the gress policy.
// If the address set is already deleted for this policy, return false, otherwise returns true.
// This function is safe for concurrent use, doesn't require additional synchronization
func (gp *gressPolicy) delNamespaceAddressSet(name string) bool {
	dbIDs := getNamespaceAddrSetDbIDs(name, gp.controllerName)
	v4HashName, v6HashName := addressset.GetHashNamesForAS(dbIDs)
	v4HashName = "$" + v4HashName
	v6HashName = "$" + v6HashName

	v4Update := false
	v6Update := false
	// only update vXUpdate if value was loaded
	if gp.ipv4Mode {
		_, v4Update = gp.peerV4AddressSets.LoadAndDelete(v4HashName)
	}
	if gp.ipv6Mode {
		_, v6Update = gp.peerV6AddressSets.LoadAndDelete(v6HashName)
	}
	if v4Update || v6Update {
		// at least 1 address set was updated, return true
		return true
	}
	return false
}

func (gp *gressPolicy) isEmpty() bool {
	// empty gress allows all, it is empty if there are no ipBlocks and no peerSelectors
	return !gp.hasPeerSelector && len(gp.ipBlocks) == 0
}

// buildLocalPodACLs builds the ACLs that implement the gress policy's rules to the
// given Port Group (which should contain all pod logical switch ports selected
// by the parent NetworkPolicy)
// buildLocalPodACLs is safe for concurrent use, since it only uses gressPolicy fields that don't change
// since creation, or are safe for concurrent use like peerVXAddressSets
func (gp *gressPolicy) buildLocalPodACLs(portGroupName string, aclLogging *libovsdbutil.ACLLoggingLevels) (createdACLs []*nbdb.ACL,
	skippedACLs []*nbdb.ACL) {
	var lportMatch string
	if gp.policyType == knet.PolicyTypeIngress {
		lportMatch = fmt.Sprintf("outport == @%s", portGroupName)
	} else {
		lportMatch = fmt.Sprintf("inport == @%s", portGroupName)
	}
	action := nbdb.ACLActionAllowRelated
	if gp.isNetPolStateless {
		action = nbdb.ACLActionAllowStateless
	}
	for protocol, l4Match := range libovsdbutil.GetL4MatchesFromNetworkPolicyPorts(gp.portPolicies) {
		if len(gp.ipBlocks) > 0 {
			// Add ACL allow rule for IPBlock CIDR
			ipBlockMatches := gp.getMatchFromIPBlock(lportMatch, l4Match)
			for ipBlockIdx, ipBlockMatch := range ipBlockMatches {
				aclIDs := gp.getNetpolACLDbIDs(ipBlockIdx, protocol)
				acl := libovsdbutil.BuildACL(aclIDs, types.DefaultAllowPriority, ipBlockMatch, action,
					aclLogging, gp.aclPipeline)
				createdACLs = append(createdACLs, acl)
			}
		}
		// if there are pod/namespace selector, then allow packets from/to that address_set or
		// if the NetworkPolicyPeer is empty, then allow from all sources or to all destinations.
		if gp.hasPeerSelector || gp.isEmpty() {
			var l3Match, addrSetMatch string
			if gp.isEmpty() {
				l3Match = gp.allIPsMatch()
			} else {
				l3Match = gp.getL3MatchFromAddressSet()
			}

			if l4Match == libovsdbutil.UnspecifiedL4Match {
				addrSetMatch = fmt.Sprintf("%s && %s", l3Match, lportMatch)
			} else {
				addrSetMatch = fmt.Sprintf("%s && %s && %s", l3Match, l4Match, lportMatch)
			}
			aclIDs := gp.getNetpolACLDbIDs(emptyIdx, protocol)
			acl := libovsdbutil.BuildACL(aclIDs, types.DefaultAllowPriority, addrSetMatch, action,
				aclLogging, gp.aclPipeline)
			if l3Match == "" {
				// if l3Match is empty, then no address sets are selected for a given gressPolicy.
				// fortunately l3 match is not a part of externalIDs, that means that we can find
				// the deleted acl without knowing the previous match.
				skippedACLs = append(skippedACLs, acl)
			} else {
				createdACLs = append(createdACLs, acl)
			}
		}
	}
	return
}

func (gp *gressPolicy) getNetpolACLDbIDs(ipBlockIdx int, protocol string) *libovsdbops.DbObjectIDs {
	return libovsdbops.NewDbObjectIDs(libovsdbops.ACLNetworkPolicy, gp.controllerName,
		map[libovsdbops.ExternalIDKey]string{
			// policy namespace+name
			libovsdbops.ObjectNameKey: libovsdbops.BuildNamespaceNameKey(gp.policyNamespace, gp.policyName),
			// egress or ingress
			libovsdbops.PolicyDirectionKey: string(gp.policyType),
			// gress rule index
			libovsdbops.GressIdxKey: strconv.Itoa(gp.idx),
			// acls are created for every gp.portPolicies which are grouped by protocol:
			// - for empty policy (no selectors and no ip blocks) - empty ACL
			// OR
			// - all selector-based peers ACL
			// - for every IPBlock +1 ACL
			// Therefore unique id for a given gressPolicy is protocol name + IPBlock idx
			// (protocol will be "None" if no port policy is defined, and empty policy and all
			// selector-based peers ACLs will have idx=-1)
			libovsdbops.IpBlockIndexKey: strconv.Itoa(ipBlockIdx),
			// protocol key
			libovsdbops.PortPolicyProtocolKey: protocol,
		})
}<|MERGE_RESOLUTION|>--- conflicted
+++ resolved
@@ -17,13 +17,6 @@
 	addressset "github.com/ovn-org/ovn-kubernetes/go-controller/pkg/ovn/address_set"
 	"github.com/ovn-org/ovn-kubernetes/go-controller/pkg/types"
 	"github.com/ovn-org/ovn-kubernetes/go-controller/pkg/util"
-<<<<<<< HEAD
-
-	v1 "k8s.io/api/core/v1"
-	knet "k8s.io/api/networking/v1"
-	utilnet "k8s.io/utils/net"
-=======
->>>>>>> 40242981
 )
 
 const (
@@ -110,11 +103,7 @@
 // If the port is not specified, it implies all ports for that protocol
 func (gp *gressPolicy) addPortPolicy(portJSON *knet.NetworkPolicyPort) {
 	var pp *libovsdbutil.NetworkPolicyPort
-<<<<<<< HEAD
-	protocol := v1.ProtocolTCP
-=======
 	protocol := corev1.ProtocolTCP
->>>>>>> 40242981
 	if portJSON.Protocol != nil {
 		protocol = *portJSON.Protocol
 	}
