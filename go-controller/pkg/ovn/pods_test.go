--- conflicted
+++ resolved
@@ -459,12 +459,9 @@
 				}, 2).Should(gomega.BeTrue())
 
 				ginkgo.By("Freed IP should now allow mypod2 to come up")
-<<<<<<< HEAD
-=======
 				key, err := getResourceKey(factory.PodType, myPod2)
 				gomega.Expect(err).NotTo(gomega.HaveOccurred())
 				fakeOvn.controller.retryPods.setRetryObjWithNoBackoff(key)
->>>>>>> fadfcd61
 				fakeOvn.controller.retryPods.requestRetryObjs()
 				// there should also be no entry for this pod in the retry cache
 				gomega.Eventually(func() bool {
@@ -568,12 +565,9 @@
 				}, 2).Should(gomega.BeTrue())
 
 				ginkgo.By("Freed IP should now allow mypod2 to come up")
-<<<<<<< HEAD
-=======
 				key, err := getResourceKey(factory.PodType, myPod2)
 				gomega.Expect(err).NotTo(gomega.HaveOccurred())
 				fakeOvn.controller.retryPods.setRetryObjWithNoBackoff(key)
->>>>>>> fadfcd61
 				fakeOvn.controller.retryPods.requestRetryObjs()
 				// there should also be no entry for this pod in the retry cache
 				gomega.Eventually(func() bool {
@@ -975,11 +969,8 @@
 				// set failedAttempts to maxFailedAttempts-1, trigger a retry (which will fail due to nbdb being down)
 				// and verify that failedAttempts is now equal to maxFailedAttempts
 				fakeOvn.controller.retryPods.setFailedAttemptsCounterForTestingOnly(key, maxFailedAttempts-1)
-<<<<<<< HEAD
-=======
 				// reset backoff for immediate retry
 				fakeOvn.controller.retryPods.setRetryObjWithNoBackoff(key)
->>>>>>> fadfcd61
 				fakeOvn.controller.retryPods.requestRetryObjs()
 				gomega.Eventually(func() uint8 {
 					entry := fakeOvn.controller.retryPods.getObjRetryEntry(key)
