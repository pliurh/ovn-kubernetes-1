package cluster

import (
	"fmt"
	"regexp"
	"strings"

	"github.com/ovn-org/ovn-kubernetes/go-controller/pkg/config"
	"github.com/ovn-org/ovn-kubernetes/go-controller/pkg/factory"
	"github.com/ovn-org/ovn-kubernetes/go-controller/pkg/ovn"
	"github.com/ovn-org/ovn-kubernetes/go-controller/pkg/util"

	"github.com/sirupsen/logrus"
	kapi "k8s.io/api/core/v1"
	"k8s.io/client-go/tools/cache"
)

func addService(service *kapi.Service, inport, outport, gwBridge string) {
	if !util.ServiceTypeHasNodePort(service) {
		return
	}

	for _, svcPort := range service.Spec.Ports {
		if svcPort.Protocol != kapi.ProtocolTCP &&
			svcPort.Protocol != kapi.ProtocolUDP {
			continue
		}
		protocol := strings.ToLower(string(svcPort.Protocol))

		_, stderr, err := util.RunOVSOfctl("add-flow", gwBridge,
			fmt.Sprintf("priority=100, in_port=%s, %s, tp_dst=%d, actions=%s",
				inport, protocol, svcPort.NodePort, outport))
		if err != nil {
			logrus.Errorf("Failed to add openflow flow on %s for nodePort "+
				"%d, stderr: %q, error: %v", gwBridge,
				svcPort.NodePort, stderr, err)
		}
	}
}

func deleteService(service *kapi.Service, inport, gwBridge string) {
	if !util.ServiceTypeHasNodePort(service) {
		return
	}

	for _, svcPort := range service.Spec.Ports {
		if svcPort.Protocol != kapi.ProtocolTCP &&
			svcPort.Protocol != kapi.ProtocolUDP {
			continue
		}

		protocol := strings.ToLower(string(svcPort.Protocol))

		_, stderr, err := util.RunOVSOfctl("del-flows", gwBridge,
			fmt.Sprintf("in_port=%s, %s, tp_dst=%d",
				inport, protocol, svcPort.NodePort))
		if err != nil {
			logrus.Errorf("Failed to delete openflow flow on %s for nodePort "+
				"%d, stderr: %q, error: %v", gwBridge,
				svcPort.NodePort, stderr, err)
		}
	}
}

func syncServices(services []interface{}, gwBridge, gwIntf string) {
	// Get ofport of physical interface
	inport, stderr, err := util.RunOVSVsctl("--if-exists", "get",
		"interface", gwIntf, "ofport")
	if err != nil {
		logrus.Errorf("Failed to get ofport of %s, stderr: %q, error: %v",
			gwIntf, stderr, err)
		return
	}

	nodePorts := make(map[string]bool)
	for _, serviceInterface := range services {
		service, ok := serviceInterface.(*kapi.Service)
		if !ok {
			logrus.Errorf("Spurious object in syncServices: %v",
				serviceInterface)
			continue
		}

		if !util.ServiceTypeHasNodePort(service) ||
			len(service.Spec.Ports) == 0 {
			continue
		}

		for _, svcPort := range service.Spec.Ports {
			port := svcPort.NodePort
			if port == 0 {
				continue
			}

			prot := svcPort.Protocol
			if prot != kapi.ProtocolTCP && prot != kapi.ProtocolUDP {
				continue
			}
			protocol := strings.ToLower(string(prot))
			nodePortKey := fmt.Sprintf("%s_%d", protocol, port)
			nodePorts[nodePortKey] = true
		}
	}

	stdout, stderr, err := util.RunOVSOfctl("dump-flows",
		gwBridge)
	if err != nil {
		logrus.Errorf("dump-flows failed: %q (%v)", stderr, err)
		return
	}
	flows := strings.Split(stdout, "\n")

	re, err := regexp.Compile(`tp_dst=(.*?)[, ]`)
	if err != nil {
		logrus.Errorf("regexp compile failed: %v", err)
		return
	}

	for _, flow := range flows {
		group := re.FindStringSubmatch(flow)
		if group == nil {
			continue
		}

		var key string
		if strings.Contains(flow, "tcp") {
			key = fmt.Sprintf("tcp_%s", group[1])
		} else if strings.Contains(flow, "udp") {
			key = fmt.Sprintf("udp_%s", group[1])
		} else {
			continue
		}

		if _, ok := nodePorts[key]; !ok {
			pair := strings.Split(key, "_")
			protocol, port := pair[0], pair[1]

			stdout, _, err := util.RunOVSOfctl(
				"del-flows", gwBridge,
				fmt.Sprintf("in_port=%s, %s, tp_dst=%s",
					inport, protocol, port))
			if err != nil {
				logrus.Errorf("del-flows of %s failed: %q",
					gwBridge, stdout)
			}
		}
	}
}

func nodePortWatcher(nodeName, gwBridge, gwIntf string, wf *factory.WatchFactory) error {
	// the name of the patch port created by ovn-controller is of the form
	// patch-<logical_port_name_of_localnet_port>-to-br-int
	patchPort := "patch-" + gwBridge + "_" + nodeName + "-to-br-int"
	// Get ofport of patchPort
	ofportPatch, stderr, err := util.RunOVSVsctl("--if-exists", "get",
		"interface", patchPort, "ofport")
	if err != nil {
		return fmt.Errorf("Failed to get ofport of %s, stderr: %q, error: %v",
			patchPort, stderr, err)
	}

	// Get ofport of physical interface
	ofportPhys, stderr, err := util.RunOVSVsctl("--if-exists", "get",
		"interface", gwIntf, "ofport")
	if err != nil {
		return fmt.Errorf("Failed to get ofport of %s, stderr: %q, error: %v",
			gwIntf, stderr, err)
	}

	_, err = wf.AddServiceHandler(cache.ResourceEventHandlerFuncs{
		AddFunc: func(obj interface{}) {
			service := obj.(*kapi.Service)
			addService(service, ofportPhys, ofportPatch, gwBridge)
		},
		UpdateFunc: func(old, new interface{}) {
		},
		DeleteFunc: func(obj interface{}) {
			service := obj.(*kapi.Service)
			deleteService(service, ofportPhys, gwBridge)
		},
	}, func(services []interface{}) {
		syncServices(services, gwBridge, gwIntf)
	})

	return err
}

func addDefaultConntrackRules(nodeName, gwBridge, gwIntf string) error {
	// the name of the patch port created by ovn-controller is of the form
	// patch-<logical_port_name_of_localnet_port>-to-br-int
	localnetLpName := gwBridge + "_" + nodeName
	patchPort := "patch-" + localnetLpName + "-to-br-int"
	// Get ofport of patchPort, but before that make sure ovn-controller created
	// one for us (waits for about ovsCommandTimeout seconds)
	ofportPatch, stderr, err := util.RunOVSVsctl("wait-until", "Interface", patchPort, "ofport>0",
		"--", "get", "Interface", patchPort, "ofport")
	if err != nil {
		return fmt.Errorf("Failed while waiting on patch port %q to be created by ovn-controller and "+
			"while getting ofport. stderr: %q, error: %v", patchPort, stderr, err)
	}

	// Get ofport of physical interface
	ofportPhys, stderr, err := util.RunOVSVsctl("--if-exists", "get",
		"interface", gwIntf, "ofport")
	if err != nil {
		return fmt.Errorf("Failed to get ofport of %s, stderr: %q, error: %v",
			gwIntf, stderr, err)
	}

	// table 0, packets coming from pods headed externally. Commit connections
	// so that reverse direction goes back to the pods.
	_, stderr, err = util.RunOVSOfctl("add-flow", gwBridge,
		fmt.Sprintf("priority=100, in_port=%s, ip, "+
			"actions=ct(commit, zone=%d), output:%s",
			ofportPatch, config.Default.ConntrackZone, ofportPhys))
	if err != nil {
		return fmt.Errorf("Failed to add openflow flow to %s, stderr: %q, "+
			"error: %v", gwBridge, stderr, err)
	}

	// table 0, packets coming from external. Send it through conntrack and
	// resubmit to table 1 to know the state of the connection.
	_, stderr, err = util.RunOVSOfctl("add-flow", gwBridge,
		fmt.Sprintf("priority=50, in_port=%s, ip, "+
			"actions=ct(zone=%d, table=1)", ofportPhys, config.Default.ConntrackZone))
	if err != nil {
		return fmt.Errorf("Failed to add openflow flow to %s, stderr: %q, "+
			"error: %v", gwBridge, stderr, err)
	}

	// table 1, established and related connections go to pod
	_, stderr, err = util.RunOVSOfctl("add-flow", gwBridge,
		fmt.Sprintf("priority=100, table=1, ct_state=+trk+est, "+
			"actions=output:%s", ofportPatch))
	if err != nil {
		return fmt.Errorf("Failed to add openflow flow to %s, stderr: %q, "+
			"error: %v", gwBridge, stderr, err)
	}
	_, stderr, err = util.RunOVSOfctl("add-flow", gwBridge,
		fmt.Sprintf("priority=100, table=1, ct_state=+trk+rel, "+
			"actions=output:%s", ofportPatch))
	if err != nil {
		return fmt.Errorf("Failed to add openflow flow to %s, stderr: %q, "+
			"error: %v", gwBridge, stderr, err)
	}

	// table 1, all other connections go to the bridge interface.
	_, stderr, err = util.RunOVSOfctl("add-flow", gwBridge,
		"priority=0, table=1, actions=output:LOCAL")
	if err != nil {
		return fmt.Errorf("Failed to add openflow flow to %s, stderr: %q, "+
			"error: %v", gwBridge, stderr, err)
	}
	return nil
}

func initSharedGateway(
<<<<<<< HEAD
	nodeName string, subnet,
	gwNextHop, gwIntf string, wf *factory.WatchFactory) (map[string]string, error) {
=======
	nodeName string, subnet, gwNextHop, gwIntf string, wf *factory.WatchFactory) (map[string]string, postReadyFn, error) {
>>>>>>> d95485ab
	var bridgeName string
	var uplinkName string
	var brCreated bool
	var err error

	if bridgeName, _, err = util.RunOVSVsctl("--", "port-to-br", gwIntf); err == nil {
		// This is an OVS bridge's internal port
		uplinkName, err = util.GetNicName(bridgeName)
		if err != nil {
<<<<<<< HEAD
			return nil, err
=======
			return nil, nil, err
>>>>>>> d95485ab
		}
	} else if _, _, err := util.RunOVSVsctl("--", "br-exists", gwIntf); err != nil {
		// This is not a OVS bridge. We need to create a OVS bridge
		// and add cluster.GatewayIntf as a port of that bridge.
		bridgeName, err = util.NicToBridge(gwIntf)
		if err != nil {
<<<<<<< HEAD
			return nil, fmt.Errorf("failed to convert %s to OVS bridge: %v",
=======
			return nil, nil, fmt.Errorf("failed to convert %s to OVS bridge: %v",
>>>>>>> d95485ab
				gwIntf, err)
		}
		uplinkName = gwIntf
		gwIntf = bridgeName
		brCreated = true
	} else {
		// gateway interface is an OVS bridge
		uplinkName, err = getIntfName(gwIntf)
		if err != nil {
<<<<<<< HEAD
			return nil, err
=======
			return nil, nil, err
>>>>>>> d95485ab
		}
		bridgeName = gwIntf
	}

	// Now, we get IP address from OVS bridge. If IP does not exist,
	// error out.
	ipAddress, err := getIPv4Address(gwIntf)
	if err != nil {
<<<<<<< HEAD
		return nil, fmt.Errorf("Failed to get interface details for %s (%v)",
			gwIntf, err)
	}
	if ipAddress == "" {
		return nil, fmt.Errorf("%s does not have a ipv4 address", gwIntf)
=======
		return nil, nil, fmt.Errorf("Failed to get interface details for %s (%v)",
			gwIntf, err)
	}
	if ipAddress == "" {
		return nil, nil, fmt.Errorf("%s does not have a ipv4 address", gwIntf)
>>>>>>> d95485ab
	}

	ifaceID, macAddress, err := bridgedGatewayNodeSetup(nodeName, bridgeName, gwIntf, brCreated)
	if err != nil {
<<<<<<< HEAD
		return nil, fmt.Errorf("failed to set up shared interface gateway: %v", err)
=======
		return nil, nil, fmt.Errorf("failed to set up shared interface gateway: %v", err)
>>>>>>> d95485ab
	}

	annotations := map[string]string{
		ovn.OvnNodeGatewayMode:       string(config.Gateway.Mode),
		ovn.OvnNodeGatewayVlanID:     string(config.Gateway.VLANID),
		ovn.OvnNodeGatewayIfaceID:    ifaceID,
		ovn.OvnNodeGatewayMacAddress: macAddress,
		ovn.OvnNodeGatewayIP:         ipAddress,
		ovn.OvnNodeGatewayNextHop:    gwNextHop,
	}

<<<<<<< HEAD
	// Program cluster.GatewayIntf to let non-pod traffic to go to host
	// stack
	if err := addDefaultConntrackRules(nodeName, bridgeName, uplinkName); err != nil {
		return nil, err
	}

	if config.Gateway.NodeportEnable {
		// Program cluster.GatewayIntf to let nodePort traffic to go to pods.
		if err := nodePortWatcher(nodeName, bridgeName, uplinkName, wf); err != nil {
			return nil, err
=======
	return annotations, func() error {
		// Program cluster.GatewayIntf to let non-pod traffic to go to host
		// stack
		if err := addDefaultConntrackRules(nodeName, bridgeName, uplinkName); err != nil {
			return err
>>>>>>> d95485ab
		}

<<<<<<< HEAD
	return annotations, nil
=======
		if config.Gateway.NodeportEnable {
			// Program cluster.GatewayIntf to let nodePort traffic to go to pods.
			if err := nodePortWatcher(nodeName, bridgeName, uplinkName, wf); err != nil {
				return err
			}
		}
		return nil
	}, nil
>>>>>>> d95485ab
}

// cleanupSharedGateway cleans up Localnet Gateway
func cleanupSharedGateway() error {
	// NicToBridge() may be created before-hand, only delete the patch port here
	stdout, stderr, err := util.RunOVSVsctl("--columns=name", "--no-heading", "find", "port",
		"external_ids:ovn-localnet-port!=_")
	if err != nil {
		return fmt.Errorf("Failed to get ovn-localnet-port port stderr:%s (%v)", stderr, err)
	}
	ports := strings.Fields(strings.Trim(stdout, "\""))
	for _, port := range ports {
		_, stderr, err := util.RunOVSVsctl("--if-exists", "del-port", strings.Trim(port, "\""))
		if err != nil {
			return fmt.Errorf("Failed to delete port %s stderr:%s (%v)", port, stderr, err)
		}
	}
	return nil
}<|MERGE_RESOLUTION|>--- conflicted
+++ resolved
@@ -255,12 +255,7 @@
 }
 
 func initSharedGateway(
-<<<<<<< HEAD
-	nodeName string, subnet,
-	gwNextHop, gwIntf string, wf *factory.WatchFactory) (map[string]string, error) {
-=======
 	nodeName string, subnet, gwNextHop, gwIntf string, wf *factory.WatchFactory) (map[string]string, postReadyFn, error) {
->>>>>>> d95485ab
 	var bridgeName string
 	var uplinkName string
 	var brCreated bool
@@ -270,22 +265,14 @@
 		// This is an OVS bridge's internal port
 		uplinkName, err = util.GetNicName(bridgeName)
 		if err != nil {
-<<<<<<< HEAD
-			return nil, err
-=======
 			return nil, nil, err
->>>>>>> d95485ab
 		}
 	} else if _, _, err := util.RunOVSVsctl("--", "br-exists", gwIntf); err != nil {
 		// This is not a OVS bridge. We need to create a OVS bridge
 		// and add cluster.GatewayIntf as a port of that bridge.
 		bridgeName, err = util.NicToBridge(gwIntf)
 		if err != nil {
-<<<<<<< HEAD
-			return nil, fmt.Errorf("failed to convert %s to OVS bridge: %v",
-=======
 			return nil, nil, fmt.Errorf("failed to convert %s to OVS bridge: %v",
->>>>>>> d95485ab
 				gwIntf, err)
 		}
 		uplinkName = gwIntf
@@ -295,11 +282,7 @@
 		// gateway interface is an OVS bridge
 		uplinkName, err = getIntfName(gwIntf)
 		if err != nil {
-<<<<<<< HEAD
-			return nil, err
-=======
 			return nil, nil, err
->>>>>>> d95485ab
 		}
 		bridgeName = gwIntf
 	}
@@ -308,28 +291,16 @@
 	// error out.
 	ipAddress, err := getIPv4Address(gwIntf)
 	if err != nil {
-<<<<<<< HEAD
-		return nil, fmt.Errorf("Failed to get interface details for %s (%v)",
-			gwIntf, err)
-	}
-	if ipAddress == "" {
-		return nil, fmt.Errorf("%s does not have a ipv4 address", gwIntf)
-=======
 		return nil, nil, fmt.Errorf("Failed to get interface details for %s (%v)",
 			gwIntf, err)
 	}
 	if ipAddress == "" {
 		return nil, nil, fmt.Errorf("%s does not have a ipv4 address", gwIntf)
->>>>>>> d95485ab
 	}
 
 	ifaceID, macAddress, err := bridgedGatewayNodeSetup(nodeName, bridgeName, gwIntf, brCreated)
 	if err != nil {
-<<<<<<< HEAD
-		return nil, fmt.Errorf("failed to set up shared interface gateway: %v", err)
-=======
 		return nil, nil, fmt.Errorf("failed to set up shared interface gateway: %v", err)
->>>>>>> d95485ab
 	}
 
 	annotations := map[string]string{
@@ -341,29 +312,13 @@
 		ovn.OvnNodeGatewayNextHop:    gwNextHop,
 	}
 
-<<<<<<< HEAD
-	// Program cluster.GatewayIntf to let non-pod traffic to go to host
-	// stack
-	if err := addDefaultConntrackRules(nodeName, bridgeName, uplinkName); err != nil {
-		return nil, err
-	}
-
-	if config.Gateway.NodeportEnable {
-		// Program cluster.GatewayIntf to let nodePort traffic to go to pods.
-		if err := nodePortWatcher(nodeName, bridgeName, uplinkName, wf); err != nil {
-			return nil, err
-=======
 	return annotations, func() error {
 		// Program cluster.GatewayIntf to let non-pod traffic to go to host
 		// stack
 		if err := addDefaultConntrackRules(nodeName, bridgeName, uplinkName); err != nil {
 			return err
->>>>>>> d95485ab
-		}
-
-<<<<<<< HEAD
-	return annotations, nil
-=======
+		}
+
 		if config.Gateway.NodeportEnable {
 			// Program cluster.GatewayIntf to let nodePort traffic to go to pods.
 			if err := nodePortWatcher(nodeName, bridgeName, uplinkName, wf); err != nil {
@@ -372,7 +327,6 @@
 		}
 		return nil
 	}, nil
->>>>>>> d95485ab
 }
 
 // cleanupSharedGateway cleans up Localnet Gateway
