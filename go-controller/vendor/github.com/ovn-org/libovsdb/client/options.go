package client

import (
	"crypto/tls"
	stdlog "log"
	"net/url"
<<<<<<< HEAD
=======
	"os"
	"time"

	"github.com/cenkalti/backoff/v4"
	"github.com/go-logr/logr"
	"github.com/go-logr/stdr"
	"github.com/prometheus/client_golang/prometheus"
>>>>>>> f0d82ea9
)

const (
	defaultTCPEndpoint  = "tcp:127.0.0.1:6640"
	defaultSSLEndpoint  = "ssl:127.0.0.1:6640"
	defaultUnixEndpoint = "unix:/var/run/openvswitch/ovsdb.sock"
)

type options struct {
<<<<<<< HEAD
	endpoints []string
	tlsConfig *tls.Config
=======
	endpoints             []string
	tlsConfig             *tls.Config
	reconnect             bool
	leaderOnly            bool
	timeout               time.Duration
	backoff               backoff.BackOff
	logger                *logr.Logger
	registry              prometheus.Registerer
	shouldRegisterMetrics bool // in case metrics are changed after-the-fact
>>>>>>> f0d82ea9
}

type Option func(o *options) error

func newOptions(opts ...Option) (*options, error) {
	o := &options{}
	for _, opt := range opts {
		if err := opt(o); err != nil {
			return nil, err
		}
	}
	// if no endpoints are supplied, use the default unix socket
	if len(o.endpoints) == 0 {
		o.endpoints = []string{defaultUnixEndpoint}
	}

	if o.logger == nil {
		l := stdr.NewWithOptions(stdlog.New(os.Stderr, "", stdlog.LstdFlags), stdr.Options{LogCaller: stdr.All}).WithName("libovsdb")
		o.logger = &l
	}
	return o, nil
}

// WithTLSConfig sets the tls.Config for use by the client
func WithTLSConfig(cfg *tls.Config) Option {
	return func(o *options) error {
		o.tlsConfig = cfg
		return nil
	}
}

// WithEndpoint sets the endpoint to be used by the client
// It can be used multiple times, and the first endpoint that
// successfully connects will be used.
// Endpoints are specified in OVSDB Connection Format
// For more details, see the ovsdb(7) man page
func WithEndpoint(endpoint string) Option {
	return func(o *options) error {
		ep, err := url.Parse(endpoint)
		if err != nil {
			return err
		}
		switch ep.Scheme {
		case UNIX:
			if len(ep.Path) == 0 {
				o.endpoints = append(o.endpoints, defaultUnixEndpoint)
				return nil
			}
		case TCP:
			if len(ep.Opaque) == 0 {
				o.endpoints = append(o.endpoints, defaultTCPEndpoint)
				return nil
			}
		case SSL:
			if len(ep.Opaque) == 0 {
				o.endpoints = append(o.endpoints, defaultSSLEndpoint)
				return nil
			}
		}
		o.endpoints = append(o.endpoints, endpoint)
		return nil
	}
<<<<<<< HEAD
=======
}

// WithLeaderOnly tells the client to treat endpoints that are clustered
// and not the leader as down.
func WithLeaderOnly(leaderOnly bool) Option {
	return func(o *options) error {
		o.leaderOnly = leaderOnly
		return nil
	}
}

// WithReconnect tells the client to automatically reconnect when
// disconnected. The timeout is used to construct the context on
// each call to Connect, while backoff dicates the backoff
// algorithm to use
func WithReconnect(timeout time.Duration, backoff backoff.BackOff) Option {
	return func(o *options) error {
		o.reconnect = true
		o.timeout = timeout
		o.backoff = backoff
		return nil
	}
}

// WithLogger allows setting a specific log sink. Otherwise, the default
// go log package is used.
func WithLogger(l *logr.Logger) Option {
	return func(o *options) error {
		o.logger = l
		return nil
	}
}

// WithMetricsRegistry allows the user to specify a Prometheus metrics registry.
// If supplied, the metrics as defined in metrics.go will be registered.
func WithMetricsRegistry(r prometheus.Registerer) Option {
	return func(o *options) error {
		o.registry = r
		o.shouldRegisterMetrics = (r != nil)
		return nil
	}
>>>>>>> f0d82ea9
}<|MERGE_RESOLUTION|>--- conflicted
+++ resolved
@@ -4,8 +4,6 @@
 	"crypto/tls"
 	stdlog "log"
 	"net/url"
-<<<<<<< HEAD
-=======
 	"os"
 	"time"
 
@@ -13,7 +11,7 @@
 	"github.com/go-logr/logr"
 	"github.com/go-logr/stdr"
 	"github.com/prometheus/client_golang/prometheus"
->>>>>>> f0d82ea9
+
 )
 
 const (
@@ -23,10 +21,6 @@
 )
 
 type options struct {
-<<<<<<< HEAD
-	endpoints []string
-	tlsConfig *tls.Config
-=======
 	endpoints             []string
 	tlsConfig             *tls.Config
 	reconnect             bool
@@ -36,7 +30,6 @@
 	logger                *logr.Logger
 	registry              prometheus.Registerer
 	shouldRegisterMetrics bool // in case metrics are changed after-the-fact
->>>>>>> f0d82ea9
 }
 
 type Option func(o *options) error
@@ -99,8 +92,6 @@
 		o.endpoints = append(o.endpoints, endpoint)
 		return nil
 	}
-<<<<<<< HEAD
-=======
 }
 
 // WithLeaderOnly tells the client to treat endpoints that are clustered
@@ -142,5 +133,4 @@
 		o.shouldRegisterMetrics = (r != nil)
 		return nil
 	}
->>>>>>> f0d82ea9
 }